const { validators, normalizers, Reader, RPC } = require("ckb-js-toolkit");
const { Set } = require("immutable");
const XXHash = require("xxhash");
const { Indexer: NativeIndexer } = require("../native");

function defaultLogger(level, message) {
  console.log(`[${level}] ${message}`);
}

class Indexer {
  constructor(
    uri,
    path,
    {
      pollIntervalSeconds = 2,
      livenessCheckIntervalSeconds = 5,
      logger = defaultLogger,
    } = {}
  ) {
    this.uri = uri;
    this.livenessCheckIntervalSeconds = livenessCheckIntervalSeconds;
    this.logger = logger;
    this.nativeIndexer = new NativeIndexer(uri, path, pollIntervalSeconds);
  }

  running() {
    return this.nativeIndexer.running();
  }

  start() {
    return this.nativeIndexer.start();
  }

  stop() {
    return this.nativeIndexer.stop();
  }

  tip() {
    return this.nativeIndexer.tip();
  }

  _getLiveCellsByScript(script, scriptType, validateFirst, returnRawBuffer) {
    if (validateFirst) {
      validators.ValidateScript(script);
    }
    return this.nativeIndexer.getLiveCellsByScript(
      normalizers.NormalizeScript(script),
      scriptType,
      returnRawBuffer
    );
  }

  _getTransactionsByScriptIterator(script, scriptType, validateFirst) {
    if (validateFirst) {
      validators.ValidateScript(script);
    }
    return this.nativeIndexer.getTransactionsByScriptIterator(
      normalizers.NormalizeScript(script),
      scriptType
    );
  }

  startForever() {
    this.nativeIndexer.start();
    setInterval(() => {
      if (!this.nativeIndexer.running()) {
        this.logger(
          "error",
          "Native indexer has stopped, maybe check the log?"
        );
        this.nativeIndexer.start();
      }
    }, this.livenessCheckIntervalSeconds * 1000);
  }

  collector(
    { lock = null, type = null, typeIsNull = true, data = "0x" } = {},
    { skipNotLive = false } = {}
  ) {
    return new CellCollector(
      this,
      { lock, type, typeIsNull, data },
      { skipNotLive }
    );
  }
}

class BufferValue {
  constructor(buffer) {
    this.buffer = buffer;
  }

  equals(other) {
    return (
      new Reader(this.buffer).serializeJson() ===
      new Reader(other.buffer).serializeJson()
    );
  }

  hashCode() {
    return XXHash.hash(Buffer.from(this.buffer), 0);
  }
}

class CellCollector {
  // if data left null, means every data content is ok
  constructor(
    indexer,
    { lock = null, type = null, typeIsNull = true, data = "0x" } = {},
    { skipNotLive = false } = {}
  ) {
    if (!lock && !type) {
      throw new Error("Either lock or type script must be provided!");
    }
    if (lock) {
      validators.ValidateScript(lock);
    }
    if (type) {
      validators.ValidateScript(type);
    }
    this.indexer = indexer;
    this.lock = lock;
    this.type = type;
    this.typeIsNull = typeIsNull;
    this.data = data;
    this.skipNotLive = skipNotLive;
  }

  // TODO: optimize this
  async count() {
    let result = 0;
    const c = this.collect();
    while (true) {
      const item = await c.next();
      if (item.done) {
        break;
      }
      result += 1;
    }
    return result;
  }

  async *collect() {
    if (this.lock && this.type) {
      let lockOutPoints = new Set();
      for (const o of this.indexer._getLiveCellsByScript(
        this.lock,
        0,
        false,
        true
      )) {
        lockOutPoints = lockOutPoints.add(new BufferValue(o));
      }
<<<<<<< HEAD
    }
    for (const o of outPoints) {
      const cell = this.indexer.nativeIndexer.getDetailedLiveCell(o.buffer);
      if (cell && this.typeIsNull && cell.cell_output.type) {
        continue;
      }
      if (cell && this.data && cell.data !== this.data) {
        continue;
      }
      if (!this.skipNotLive && !cell) {
        throw new Error(`Cell ${o.tx_hash} @ ${o.index} is not live!`);
=======
      let typeOutPoints = new Set();
      for (const o of this.indexer._getLiveCellsByScript(
        this.type,
        1,
        false,
        true
      )) {
        typeOutPoints = typeOutPoints.add(new BufferValue(o));
      }
      const outPoints = lockOutPoints.intersect(typeOutPoints);
      for (const o of outPoints) {
        const cell = this.indexer.nativeIndexer.getDetailedLiveCell(o.buffer);
        if (!this.skipNotLive && !cell) {
          throw new Error(`Cell ${o.tx_hash} @ ${o.index} is not live!`);
        }
        yield cell;
      }
    } else {
      const script = this.lock || this.type;
      const scriptType = !!this.lock ? 0 : 1;
      for (const o of this.indexer._getLiveCellsByScript(
        script,
        scriptType,
        false,
        true
      )) {
        const cell = this.indexer.nativeIndexer.getDetailedLiveCell(o);
        if (!this.skipNotLive && !cell) {
          throw new Error(`Cell ${o.tx_hash} @ ${o.index} is not live!`);
        }
        yield cell;
>>>>>>> 303d213e
      }
    }
  }
}

// Notice this TransactionCollector implementation only uses indexer
// here. Since the indexer we use doesn't store full transaction data,
// we will have to run CKB RPC queries on each tx hash to fetch transaction
// data. In some cases this might slow your app down. An ideal solution would
// be combining this with some cacher to accelerate this process.
class TransactionCollector {
  constructor(
    indexer,
    { lock = null, type = null } = {},
    { skipMissing = false, includeStatus = true } = {}
  ) {
    if (!lock && !type) {
      throw new Error("Either lock or type script must be provided!");
    }
    if (lock) {
      validators.ValidateScript(lock);
    }
    if (type) {
      validators.ValidateScript(type);
    }
    this.indexer = indexer;
    this.lock = lock;
    this.type = type;
    this.skipMissing = skipMissing;
    this.includeStatus = includeStatus;
    this.rpc = new RPC(indexer.uri);
  }

  async count() {
    if (this.lock && this.type) {
      const lockHashes = new Set(
        this.indexer
          ._getTransactionsByScriptIterator(this.lock, 0, false)
          .collect()
      );
      const typeHashes = new Set(
        this.indexer
          ._getTransactionsByScriptIterator(this.type, 1, false)
          .collect()
      );
      const hashes = lockHashes.intersect(typeHashes);
      return hashes.size;
    } else {
      const script = this.lock || this.type;
      const scriptType = !!this.lock ? 0 : 1;
      const iter = this.indexer._getTransactionsByScriptIterator(
        script,
        scriptType,
        false
      );
      return iter.count();
    }
  }

  async *collect() {
    if (this.lock && this.type) {
      const lockHashes = new Set(
        this.indexer
          ._getTransactionsByScriptIterator(this.lock, 0, false)
          .collect()
      );
      const typeHashes = new Set(
        this.indexer
          ._getTransactionsByScriptIterator(this.type, 1, false)
          .collect()
      );
      const hashes = lockHashes.intersect(typeHashes);
      for (const h of hashes) {
        const tx = await this.rpc.get_transaction(hash);
        if (!this.skipMissing && !tx) {
          throw new Error(`Transaction ${h} is missing!`);
        }
        if (this.includeStatus) {
          yield tx;
        } else {
          yield tx.transaction;
        }
      }
    } else {
      const script = this.lock || this.type;
      const scriptType = !!this.lock ? 0 : 1;
      const iter = this.indexer._getTransactionsByScriptIterator(
        script,
        scriptType,
        false
      );
      while (true) {
        const hash = iter.next();
        if (!hash) {
          break;
        }
        const tx = await this.rpc.get_transaction(hash);
        if (!this.skipMissing && !tx) {
          throw new Error(`Transaction ${h} is missing!`);
        }
        if (this.includeStatus) {
          yield tx;
        } else {
          yield tx.transaction;
        }
      }
    }
  }
}

module.exports = {
  Indexer,
  CellCollector,
  TransactionCollector,
};<|MERGE_RESOLUTION|>--- conflicted
+++ resolved
@@ -151,19 +151,7 @@
       )) {
         lockOutPoints = lockOutPoints.add(new BufferValue(o));
       }
-<<<<<<< HEAD
-    }
-    for (const o of outPoints) {
-      const cell = this.indexer.nativeIndexer.getDetailedLiveCell(o.buffer);
-      if (cell && this.typeIsNull && cell.cell_output.type) {
-        continue;
-      }
-      if (cell && this.data && cell.data !== this.data) {
-        continue;
-      }
-      if (!this.skipNotLive && !cell) {
-        throw new Error(`Cell ${o.tx_hash} @ ${o.index} is not live!`);
-=======
+
       let typeOutPoints = new Set();
       for (const o of this.indexer._getLiveCellsByScript(
         this.type,
@@ -176,6 +164,9 @@
       const outPoints = lockOutPoints.intersect(typeOutPoints);
       for (const o of outPoints) {
         const cell = this.indexer.nativeIndexer.getDetailedLiveCell(o.buffer);
+        if (cell && this.data && cell.data !== this.data) {
+          continue;
+        }
         if (!this.skipNotLive && !cell) {
           throw new Error(`Cell ${o.tx_hash} @ ${o.index} is not live!`);
         }
@@ -191,11 +182,21 @@
         true
       )) {
         const cell = this.indexer.nativeIndexer.getDetailedLiveCell(o);
+        if (
+          cell &&
+          scriptType === 0 &&
+          this.typeIsNull &&
+          cell.cell_output.type
+        ) {
+          continue;
+        }
+        if (cell && this.data && cell.data !== this.data) {
+          continue;
+        }
         if (!this.skipNotLive && !cell) {
           throw new Error(`Cell ${o.tx_hash} @ ${o.index} is not live!`);
         }
         yield cell;
->>>>>>> 303d213e
       }
     }
   }
